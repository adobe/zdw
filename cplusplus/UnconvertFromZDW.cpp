/**
 * Copyright 2019 Adobe. All rights reserved.
 * This file is licensed to you under the Apache License, Version 2.0 (the "License");
 * you may not use this file except in compliance with the License. You may obtain a copy
 * of the License at http://www.apache.org/licenses/LICENSE-2.0
 *
 * Unless required by applicable law or agreed to in writing, software distributed under
 * the License is distributed on an "AS IS" BASIS, WITHOUT WARRANTIES OR REPRESENTATIONS
 * OF ANY KIND, either express or implied. See the License for the specific language
 * governing permissions and limitations under the License.
 */

#if not defined( __STDC_LIMIT_MACROS )
#error __STDC_LIMIT_MACROS must be defined
#endif

#include "zdw/UnconvertFromZDW.h"

#include <stdint.h>
#include <math.h>
#include <ostream>
#include <sstream>
#include <algorithm>
#include <set>
#include "zdw_column_type_constants.h"

using namespace adobe::zdw::internal;
using std::ostream;
using std::map;
using std::pair;
using std::set;
using std::string;
using std::vector;

//version 4  -- added support for multiple blocks in a single file
//version 4a -- streaming uncompression
//version 5  -- escaped single char fix, file naming fix
//version 5a -- added support for reading files with no visIDs (e.g. wbenchecom) or no unique data (i.e. empty file); added option to name output files with alternate extension instead of .sql
//version 6  -- now explicitly flag signed (negative) column values, added support for lines longer than 16K bytes (up to 4GB); added API interface
//version 6a -- now the .desc file can be dumped to stdout
//version 6b -- now the ZDW data may be read from stdin; now columns specified on the command line are output in the indicated order
//version 6c -- added -ci option
//version 6e -- added -cx and -s options
//version 7  -- added "tinytext" data type
//version 7a -- fixed regression in version 7 w.r.t. stderr chatter
//version 7b -- fixed incorrect output when char field is empty (bug #57203)
//version 7c -- now using -ci and -o and getting no columns back isn't considered an error by the class wrapper
//version 7d -- added -ce option
//version 7e -- add support for xz compression/decompression
//version 7f -- now use zlib instead of zcat for .gz files
//version 7g -- fixed crash when attempting to process a non-existent file
//version 8  -- removed visitors lookup table from internal data format
//version 9  -- replaced 8-char block dictionary tree with simplified sorted map strategy, which XZ compression can capitalize on
//version 9a -- added bit vector counting stats option
//version 9b -- made robust to very large dictionary segments
//version 9c -- pclose fix; case insensitive column selection fixes
//version 9d -- expose "virtual_export_basename" column.
//version 9e -- expose "virtual_export_row" column.
//version 10 -- support mediumtext and longtext column types
//version 10a -- support header line output with non-empty column names for each file block
//version 11 -- add metadata block to header


namespace {

static const char newline[] = "\n";
static const char tab[] = "\t";

const int IGNORE = -1;
const int USE_VIRTUAL_COLUMN = -2;

char const* const VIRTUAL_EXPORT_BASENAME_COLUMN_NAME = "virtual_export_basename";
char const* const VIRTUAL_EXPORT_ROW_COLUMN_NAME = "virtual_export_row";

struct InsensitiveCompare
{
	bool operator() (const string& lhs, const string& rhs) const
	{
		return strcasecmp(lhs.c_str(), rhs.c_str()) < 0;
	}
};


string getInputFilename(string filename)
{
	return !filename.empty() ? filename : string("stdin");
}

/*
 * In: inFileName
 * Out: sourceDir & basename (a pointer into the allocated sourceDir buffer)
 * The caller needs to free the memory pointed to by sourceDir, after all references to basename.
 */
void InitDirAndBasenameFromFileName(string const& inFileNameStr, char * &sourceDir, const char* &basename)
{
	char *filestub_local = NULL;

	//Get basename w/o extension.
	const char* inFileName = inFileNameStr.c_str();
	if (strchr(inFileName, '/')) {
		sourceDir = strdup(inFileName);
		char* tmp = strrchr(sourceDir, '/');
		*tmp = 0;
		tmp++;
		filestub_local = tmp;
	} else {
		const string buf = "./" + inFileNameStr;
		sourceDir = strdup(buf.c_str());
		sourceDir[1] = 0;
		filestub_local = sourceDir + 2;
	}

	//Modify input filestub: cut off the final ".zdw*" for naming the output file(s).
	char *pos = strstr(filestub_local, ".zdw");
	while (pos) {
		//Look for another ".zdw"
		char *nextPos = strstr(pos + 4, ".zdw");
		if (nextPos)
			pos = nextPos;
		else {
			//This is the last one.  Truncate it.
			*pos = 0;
			break;
		}
	}

	basename = filestub_local;
}

}


namespace adobe {
namespace zdw {

const int UnconvertFromZDW_Base::UNCONVERT_ZDW_VERSION = 11;
const char UnconvertFromZDW_Base::UNCONVERT_ZDW_VERSION_TAIL[3] = "";

const size_t UnconvertFromZDW_Base::DEFAULT_LINE_LENGTH = 16 * 1024; //16K default

const char UnconvertFromZDW_Base::ERR_CODE_TEXTS[ERR_CODE_COUNT + 1][30] = {
	"OK",
	"BAD_PARAMETER",
	"GZREAD_FAILED",
	"FILE_CREATION_ERR",
	"FILE_OPEN_ERR",
	"UNSUPPORTED_ZDW_VERSION_ERR",
	"ZDW_LONGER_THAN_EXPECTED_ERR",
	"UNEXPECTED_DESC_TYPE",
	"ROW_COUNT_ERR",
	"CORRUPTED_DATA_ERROR",
	"HEADER_NOT_READ_YET",
	"HEADER_ALREADY_READ_ERR",
	"AT_END_OF_FILE",
	"BAD_REQUESTED_COLUMN",
	"NO_COLUMNS_TO_OUTPUT",
	"PROCESSING_ERROR",
	"UNSUPPORTED_OPERATION",
	"METADATA_KEY_NOT_PRESENT",
	"Unknown error"
};
//*****************************

//*****************************
//API maintenance -- old breakdown currently uses this text to detect whether zdw unconvert failed or not
void UnconvertFromZDW_Base::printError(const string &exeName, const string &fileName)
{
	statusOutput(ERROR, "%s: %s failed\n\n", !exeName.empty() ? exeName.c_str() : "UnconvertFromZDW", fileName.c_str());
}

//***********************************************
UnconvertFromZDW_Base::UnconvertFromZDW_Base(const string &fileName,
		const bool bShowStatus, const bool bQuiet, //[default=true, true]
		const bool bTestOnly, const bool bOutputDescFileOnly) //[default=false, false]
	: exportFileLineLength(0)
	, virtualLineLength(0)
	, uniques(NULL)
	, visitors(NULL)
	, version(UNCONVERT_ZDW_VERSION)
	, decimalFactor(DECIMAL_FACTOR)
	, numLines(0)
	, numColumnsInExportFile(0)
	, numColumns(0)
	, lastBlock(1)
	, row(new char[DEFAULT_LINE_LENGTH])
	, exeName()
	, inFileName(fileName)
	, inFileBaseName(GetBaseNameForInFile(inFileName))
	, input(NULL)
	, bOutputDescFileOnly(bOutputDescFileOnly)
	, bShowStatus(bShowStatus && !bQuiet), bQuiet(bQuiet)
	, bTestOnly(bTestOnly)
	, bOutputNonEmptyColumnHeader(false)
	, bShowBasicStatisticsOnly(false)
	, bFailOnInvalidColumns(true)
	, bExcludeSpecifiedColumns(false)
	, bOutputEmptyMissingColumns(false)
	, indexForVirtualBaseNameColumn(IGNORE)
	, indexForVirtualRowColumn(IGNORE)
	, columnType(NULL)
	, columnCharSize(NULL)
	, outputColumns(NULL)
	, columnSize(NULL), setColumns(NULL)
	, columnBase(NULL), columnVal(NULL)
	, dictionarySize(0), numVisitors(0)
	, rowsRead(0)
	, numSetColumns(0)
	, statusOutput(NULL)
	, eState(ZDW_BEGIN)
	, currentRowNumber(0)
{
	temp_buf[TEMP_BUF_LAST_POS] = '\0';

	if (!inFileName.empty())
	{
		//Check for file existence.
		struct stat buf;
		const int exists = stat(inFileName.c_str(), &buf);
		if (exists >= 0)
		{
			string cmd;
			const size_t len = inFileName.size();
			if (len >= 4 && !strcmp(inFileName.c_str() + len - 3, ".gz")) {
<<<<<<< HEAD
				//Internal uncompression of .gz files.
				input = new BufferedInput(inFileName.c_str(), 16 * 1024, true);
				return;
			}
			if (len >= 5 && !strcmp(inFileName.c_str() + len - 4, ".bz2")) {
=======
				cmd = "zcat ";
				cmd += inFileName;
				cmd.append(" 2>/dev/null"); //we don't need to see any chatter -- we output all relevant error codes ourselves
			} else if (len >= 5 && !strcmp(inFileName.c_str() + len - 4, ".bz2")) {
>>>>>>> 52e43abb
				//Streaming uncompression of .bz2 files.
				cmd = "bzip2 -d --stdout ";
				cmd += inFileName;
				cmd.append(" 2>/dev/null"); //we don't need to see any chatter -- we output all relevant error codes ourselves
			} else if (len >= 4 && !strcmp(inFileName.c_str() + len - 3, ".xz")) {
				cmd = "xzcat ";
				cmd += inFileName;
			} else {
				//Streaming text.
				cmd = "cat ";
				cmd += inFileName;
			}

			input = new BufferedInput(cmd);
		}
	} else {
		//No filename specified -- read ZDW data from stdin.
		input = new BufferedInput();
	}
}

//**************************************************
UnconvertFromZDW_Base::~UnconvertFromZDW_Base()
{
	cleanupBlock();

	delete[] this->columnType;
	delete[] this->columnCharSize;
	delete[] this->outputColumns;
	delete[] this->row;
	delete this->input;
}

string UnconvertFromZDW_Base::getVersion()
{
	std::ostringstream str;
	str << UNCONVERT_ZDW_VERSION << UNCONVERT_ZDW_VERSION_TAIL;
	return str.str();
}

//**********************************************
size_t UnconvertFromZDW_Base::readBytes(
	void* buf, //(out) buffer to write out
	const size_t len, //(in) # of bytes to read in
	const bool bHaltOnReadError) //[default=true]
{
	//Read from input source.
	const size_t result = this->input->read(buf, len);

	if ((result != len) && bHaltOnReadError)
	{
		printError(this->exeName, getInputFilename(this->inFileName));
		delete this->input;
		exit(GZREAD_FAILED);
	}
	return result;
}

//**********************************************
size_t UnconvertFromZDW_Base::skipBytes(
	const size_t len) //(in) # of bytes to skip
{
	//Skip this amount of data from input source
	return this->input->skip(len);
}

//**********************************************
//A fast itoa variant that doesn't require reversing the string text
//
//Returns: the size of the string outputted
//
//POST-COND: this->temp_buf has the converted numeric string at the end
size_t UnconvertFromZDW_Base::llutoa(ULONGLONG value)
{
	size_t rem, pos = TEMP_BUF_LAST_POS;

	do
	{
		rem    = value % 10;
		value /= 10;
		this->temp_buf[--pos] = static_cast<char>(rem + 0x30); //+ '0'
	} while (value != 0);

	return TEMP_BUF_LAST_POS - pos;
}

//Signed variant of the above method.
size_t UnconvertFromZDW_Base::lltoa(SLONGLONG value)
{
	size_t rem, pos = TEMP_BUF_LAST_POS;

	//Minus sign.
	bool bMinus = false;
	if (value < 0)
	{
		bMinus = true;
		value = -value;
	}

	do
	{
		rem    = value % 10;
		value /= 10;
		this->temp_buf[--pos] = static_cast<char>(rem + 0x30); //+ '0'
	} while (value != 0);

	if (bMinus) //sign goes at beginning
		this->temp_buf[--pos] = '-';

	return TEMP_BUF_LAST_POS - pos;
}

//**********************************************
char* UnconvertFromZDW_Base::GetWord(ULONG index, char* row)
{
	if (this->version >= 9) {
		//Determine in-memory dictionary block and relative offset.
		size_t dict_memblock = 0;
		while (index >= this->dictionary_memblock_size[dict_memblock]) {
			index -= this->dictionary_memblock_size[dict_memblock];
			++dict_memblock;
			assert(dict_memblock < this->dictionary_memblock_size.size());
		}

		return this->dictionary[dict_memblock] + index;
	}

	//Build string backwards -- start with the null terminator.
	char *out = row + this->exportFileLineLength - 1;
	*out = 0;

	do
	{
		const char *textBlock = this->uniques[index].m_Char.c;

		//Unrolled loop.
		assert(BLOCKSIZE == 8); //how many elements in the block (i.e. steps in our unrolled loop)
		*(--out) = *(textBlock++);
		*(--out) = *(textBlock++);
		*(--out) = *(textBlock++);
		*(--out) = *(textBlock++);
		*(--out) = *(textBlock++);
		*(--out) = *(textBlock++);
		*(--out) = *(textBlock++);
		*(--out) = *(textBlock++);

		//Continue to a previous block, if any.
		index = this->uniques[index].m_PrevChar.n;
	} while (index > 0);

	return out;
}

//***************************************************************
// Tokenizes the inputted string into a vector of strings.
// These texts are the only columns that will be outputted.
//
// Returns: true if operation succeeded, or false on error (duplicate string definition)
bool UnconvertFromZDW_Base::setNamesOfColumnsToOutput(
	const string& csv_str,
	COLUMN_INCLUSION_RULE inclusionRule)
{
	this->namesOfColumnsToOutput.clear(); //start empty
	this->bFailOnInvalidColumns = this->bExcludeSpecifiedColumns = this->bOutputEmptyMissingColumns = false;

	switch (inclusionRule) {
		default:
		case FAIL_ON_INVALID_COLUMN: this->bFailOnInvalidColumns = true; break;
		case SKIP_INVALID_COLUMN: break;
		case EXCLUDE_SPECIFIED_COLUMNS: this->bExcludeSpecifiedColumns = true; break;
		case PROVIDE_EMPTY_MISSING_COLUMNS: this->bOutputEmptyMissingColumns = true; break;
	}

	const string delimiters = ", ";

	// Skip delimiters at beginning.
	string::size_type lastPos = csv_str.find_first_not_of(delimiters, 0);

	// Find first "non-delimiter".
	string::size_type pos = csv_str.find_first_of(delimiters, lastPos);

	//Design constraint: Forbid requesting multiple (case-insensitive) instances of a column name
	set<string, InsensitiveCompare> lowercasedNames;

	//Each iteration tokenizes a column name.
	int unsigned index = 0;
	while (string::npos != pos || string::npos != lastPos)
	{
		const string column_name = csv_str.substr(lastPos, pos - lastPos);

		//skip duplicate column names
		const bool bNewColumnName = (lowercasedNames.insert(column_name)).second;
		if (bNewColumnName) {
			// Add column name to the map.
			const bool bAdded = this->namesOfColumnsToOutput.insert(
				std::make_pair(column_name, index)).second; //output this column at this position in the row
			assert(bAdded);

			++index;
			if (column_name == VIRTUAL_EXPORT_BASENAME_COLUMN_NAME && !this->bExcludeSpecifiedColumns) {
				EnableVirtualExportBaseNameColumn();
			} else if (column_name == VIRTUAL_EXPORT_ROW_COLUMN_NAME && !this->bExcludeSpecifiedColumns) {
				EnableVirtualExportRowColumn();
			}
		} else {
			if (this->bFailOnInvalidColumns)
				return false;

			if (this->bOutputEmptyMissingColumns) {
				this->blankColumnNames[index++] = column_name;
			}
		}

		// Skip delimiters.  Note the "not_of"
		lastPos = csv_str.find_first_not_of(delimiters, pos);
		// Find next "non-delimiter"
		pos = csv_str.find_first_of(delimiters, lastPos);
	}
	return true;
}

bool UnconvertFromZDW_Base::setNamesOfColumnsToOutput(
	const vector<string> &csv_vector,
	COLUMN_INCLUSION_RULE inclusionRule)
{
	this->namesOfColumnsToOutput.clear(); //start empty
	this->bFailOnInvalidColumns = this->bExcludeSpecifiedColumns = this->bOutputEmptyMissingColumns = false;

	switch (inclusionRule) {
	default:
	case FAIL_ON_INVALID_COLUMN: this->bFailOnInvalidColumns = true; break;
	case SKIP_INVALID_COLUMN: break;
	case EXCLUDE_SPECIFIED_COLUMNS: this->bExcludeSpecifiedColumns = true; break;
	case PROVIDE_EMPTY_MISSING_COLUMNS: this->bOutputEmptyMissingColumns = true; break;
	}

	int unsigned index = 0;
	for (vector<string>::const_iterator itr = csv_vector.begin(); itr != csv_vector.end(); itr++)
	{
		// Add column name to the map.
		const string& column_name = *itr;
		const bool bAdded = this->namesOfColumnsToOutput.insert(
			std::make_pair(column_name, index)).second; //output this column at this position in the row
		if (column_name == VIRTUAL_EXPORT_BASENAME_COLUMN_NAME && !this->bExcludeSpecifiedColumns) {
			EnableVirtualExportBaseNameColumn();
		}
		if (column_name == VIRTUAL_EXPORT_ROW_COLUMN_NAME && !this->bExcludeSpecifiedColumns) {
			EnableVirtualExportRowColumn();
		}
		if (bAdded) {
			++index;
		} else {
			if (this->bFailOnInvalidColumns)
				return false; //skip duplicate column names

			if (this->bOutputEmptyMissingColumns) {
				this->blankColumnNames[index++] = column_name;
			}
		}
	}
	return true;
}

//****************************************************
ERR_CODE UnconvertFromZDW_Base::outputDescToFile(
	const vector<string>& columnNames,
	const string& outputDir, const char* filestub, //where to output the .desc.sql
	const char* ext) //extension to give the outputted .desc file (NULL=none)
{
	//Open .desc.sql file handle for output.
	string outFileName = outputDir + "/" + filestub + ".desc";
	if (ext)
		outFileName += ext;

	FILE *out = fopen(outFileName.c_str(), "w");
	if (!out) {
		statusOutput(ERROR, "%s: Could not open %s for writing\n", exeName.c_str(), outFileName.c_str());
		return FILE_CREATION_ERR;
	}

	const ERR_CODE val = outputDesc(columnNames, out);
	fclose(out);
	return val;
}

ERR_CODE UnconvertFromZDW_Base::outputDescToStdOut(
	const vector<string>& columnNames)
{
	return outputDesc(columnNames, stdout);
}

//****************************************************
ERR_CODE UnconvertFromZDW_Base::outputDesc(
	const vector<string>& columnNames,
	FILE *out)
{
	vector<string> outColumnTexts = getDesc(columnNames, "\t", "\n");
	if (outColumnTexts.empty() && !columnNames.empty())
		return UNEXPECTED_DESC_TYPE;

	//Output column texts as ordered.
	vector<string>::const_iterator strIt;
	for (strIt = outColumnTexts.begin(); strIt != outColumnTexts.end(); ++strIt) {
		fprintf(out, "%s", strIt->c_str());
	}

	return OK;
}

ERR_CODE UnconvertFromZDW_Base::GetSchema(
	ostream& stream)
{
	vector<string> outColumnTexts = getDesc(this->columnNames, " ", "");
	if (outColumnTexts.empty() && !this->columnNames.empty())
		return UNEXPECTED_DESC_TYPE;

	//Output column texts as ordered.
	vector<string>::const_iterator strIt;
	vector<string>::const_iterator begin = outColumnTexts.begin();
	for (strIt = begin; strIt != outColumnTexts.end(); ++strIt) {
		if (strIt != begin) {
			stream << ",\n";
		}
		stream << *strIt;
	}

	return OK;
}

string UnconvertFromZDW_Base::GetBaseNameForInFile(const string &inFileName)
{
	if (inFileName.empty()) {
		//return "No Input Filename Found";
		return string();
	}

	char *sourceDir = NULL;
	const char* outputBasename = NULL;
	InitDirAndBasenameFromFileName(inFileName, sourceDir, outputBasename);
	// Must get the value of outputBaseName *before* we deallocate sourceDir since the
	// character buffer used for outputBasename will be freed when we free sourceDir.
	const string inFileBaseName = outputBasename;
	if (sourceDir)
		free(sourceDir);
	return inFileBaseName;
}

//****************************************************
vector<string> UnconvertFromZDW_Base::getDesc(const vector<string>& columnNames,
	const string& name_type_separator, const string& delimiter) const
{
	const ULONG numColumns = columnNames.size();
	const ULONG numOutputColumns = numColumns + this->blankColumnNames.size();
	vector<string> outColumnTexts(numOutputColumns);
	for (size_t c = 0; c < numColumns; c++)
	{
		const int outColumnIndex = this->namesOfColumnsToOutput.empty() ? c : this->outputColumns[c];
		if (outColumnIndex != IGNORE) //only list columns that are being outputted
		{
			//This column goes at this output position.
			assert(outColumnIndex >= 0 && outColumnIndex < int(numOutputColumns)); //valid range
			outColumnTexts[outColumnIndex] =
				getColumnDesc(columnNames[c], this->columnType[c], c, name_type_separator, delimiter);

			//Error condition
			if (outColumnTexts[outColumnIndex].empty())
				return vector<string>();
		}
	}

	//When requesting absent columns for padding, give them a generic text type.
	for (map<int, string>::const_iterator iter = this->blankColumnNames.begin(); iter != this->blankColumnNames.end(); ++iter)
	{
		outColumnTexts[iter->first] =
			getColumnDesc(iter->second, TEXT, size_t(-1), name_type_separator, delimiter);
	}

	return outColumnTexts;
}

//****************************************************
string UnconvertFromZDW_Base::getColumnDesc(const string& name, UCHAR type, size_t index,
	const string& name_type_separator, const string& delimiter) const
{
	string text = name;
	text += name_type_separator;

	switch (type)
	{
		case VIRTUAL_EXPORT_FILE_BASENAME:
		case VARCHAR:
		{
			char temp[32];
			const int char_size = (this->columnCharSize && this->columnCharSize[index]) ? this->columnCharSize[index] : 255; //before version 7, we don't have a size value
			sprintf(temp, "varchar(%d)", char_size);
			text += temp;
		}
		break;
		case TEXT: text += "text"; break;
		case TINYTEXT: text += "tinytext"; break;
		case MEDIUMTEXT: text += "mediumtext"; break;
		case LONGTEXT: text += "longtext"; break;
		case DATETIME: text += "datetime"; break;
		case CHAR_2: text += "char(2)"; break;
		case VISID_LOW: text += "bigint(20) unsigned"; break;
		case VISID_HIGH: text += "bigint(20) unsigned"; break;
		case CHAR: text += "char(1)"; break;
		case TINY: text += "tinyint(3) unsigned"; break;
		case SHORT: text += "smallint(5) unsigned"; break;
		case VIRTUAL_EXPORT_ROW:
		case LONG: text += "int(11) unsigned"; break;
		case LONGLONG: text += "bigint(20) unsigned"; break;
		case TINY_SIGNED: text += "tinyint(3)"; break;
		case SHORT_SIGNED: text += "smallint(5)"; break;
		case LONG_SIGNED: text += "int(11)"; break;
		case LONGLONG_SIGNED: text += "bigint(20)"; break;
		case DECIMAL: text += "decimal(24,12)"; break;
		default: return string(); //unexpected type
	}

	text += delimiter;
	return text;
}

ERR_CODE UnconvertFromZDW_Base::outputMetadataToFile(
	const string& outputDir, const char* filestub) const
{
	const string outFileName = outputDir + "/" + filestub + ".metadata";

	FILE *out = fopen(outFileName.c_str(), "w");
	if (!out) {
		statusOutput(ERROR, "%s: Could not open %s for writing\n", exeName.c_str(), outFileName.c_str());
		return FILE_CREATION_ERR;
	}

	const ERR_CODE val = outputMetadata(out);
	fclose(out);
	return val;
}

ERR_CODE UnconvertFromZDW_Base::outputMetadataToStdOut() const
{
	return outputMetadata(stdout);
}

//****************************************************
ERR_CODE UnconvertFromZDW_Base::outputMetadata(FILE *out) const
{
	const set<string>& keys = this->metadataOptions.keys;

	//Filter output set
	set<string> outKeys;
	set<string>::const_iterator it;
	for (it = keys.begin(); it != keys.end(); ++it)
	{
		if (!this->metadataOptions.bAllowMissingKeys &&
			this->metadata.find(*it) == this->metadata.end())
		{
			return METADATA_KEY_NOT_PRESENT;
		}

		outKeys.insert(*it);
	}

	//Output metadata keys
	map<string, string>::const_iterator m_it;
	if (outKeys.empty()) {
		for (m_it = this->metadata.begin(); m_it != this->metadata.end(); ++m_it) {
			if (this->metadataOptions.bOnlyMetadataKeys) {
				fprintf(out, "%s\n", m_it->first.c_str());
			} else {
				fprintf(out, "%s=%s\n", m_it->first.c_str(), m_it->second.c_str());
			}
		}
	} else {
		for (it = outKeys.begin(); it != outKeys.end(); ++it) {
			if (this->metadataOptions.bOnlyMetadataKeys) {
				fprintf(out, "%s\n", it->c_str());
			} else {
				m_it = this->metadata.find(*it);
				fprintf(out, "%s=%s\n", it->c_str(), (m_it != this->metadata.end()) ? m_it->second.c_str() : "");
			}
		}
	}

	return OK;
}

//****************************************
void UnconvertFromZDW_Base::cleanupBlock()
{
	//Deinit for this block.
	for (size_t i = 0; i < this->dictionary.size(); ++i)
		delete[] this->dictionary[i];
	delete[] this->uniques;
	delete[] this->visitors;
	delete[] this->columnSize;
	delete[] this->setColumns;
	delete[] this->columnBase;
	delete[] this->columnVal;

	this->dictionary.clear();
	this->dictionary_memblock_size.clear();
	this->uniques = NULL;
	this->visitors = NULL;
	this->columnSize = NULL;
	this->setColumns = NULL;
	this->columnBase = NULL;
	this->columnVal = NULL;
}

//****************************************************
ERR_CODE UnconvertFromZDW_Base::parseBlockHeader()
{
	assert(this->dictionary.empty());
	assert(this->dictionary_memblock_size.empty());
	assert(!this->uniques);
	assert(!this->visitors);
	assert(!this->columnSize);
	assert(!this->setColumns);
	assert(!this->columnBase);
	assert(!this->columnVal);

	assert(sizeof(UCHAR) == 1);
	assert(sizeof(USHORT) == 2);

	readLineLength();

	readDictionary();

	readColumnFieldStats();

	this->rowsRead = 0;
	return OK;
}

void UnconvertFromZDW_Base::readLineLength()
{
	if (this->version >= 3)
	{
		//Each block stores this header info.
		readBytes(&this->numLines, 4);
		if (this->version >= 6) {
			assert(sizeof(this->exportFileLineLength) == 4);
			readBytes(&this->exportFileLineLength, 4);
		} else {
			// Before version 6, the format only allowed a 2-byte length field.
			// So, we're reading the 2-byte field
			// and storing it in the properly sized variable.
			USHORT t_version;
			readBytes(&t_version, 2);
			this->exportFileLineLength = t_version;
		}
		readBytes(&this->lastBlock, 1);

		if (this->exportFileLineLength > DEFAULT_LINE_LENGTH)
		{
			delete[] this->row;
			this->row = new char[this->exportFileLineLength];
		}
	}
	if (this->bShowBasicStatisticsOnly) {
		this->statusOutput(INFO, "Max line length = %lu\n", static_cast<long unsigned>(this->exportFileLineLength));
	}
}

void UnconvertFromZDW_Base::readDictionary()
{
	UCHAR indexSize;

	//Read byte size of the index values.
	this->dictionarySize = 0;
	readBytes(&indexSize, 1);
	if (indexSize != 0) //0 size indicates no values to read in
	{
		indexBytes sb;
		sb.n = 0;
		readBytes(sb.c, indexSize);
		this->dictionarySize = sb.n;
	}

	//Read dictionary.
	if (this->version >= 9) {
		if (!this->bQuiet)
			this->statusOutput(INFO, "Reading %" PF_LLU " byte dictionary\n", this->dictionarySize);
		if (this->bShowBasicStatisticsOnly) {
			skipBytes(this->dictionarySize);
		} else {
			//Create large dictionary as smaller memory chunks to work around memory fragmentation.
			const size_t MAX_DICTIONARY_CHUNK = 500000000; //500M -- should be much larger than any single possible entry
			const size_t numChunks = size_t(ceil(this->dictionarySize / float(MAX_DICTIONARY_CHUNK)));
			this->dictionary.reserve(numChunks);
			this->dictionary_memblock_size.reserve(numChunks);

			ULONGLONG sizeLeft = this->dictionarySize;
			while (sizeLeft > MAX_DICTIONARY_CHUNK) {
				readDictionaryChunk(MAX_DICTIONARY_CHUNK);
				sizeLeft -= MAX_DICTIONARY_CHUNK;
			}
			readDictionaryChunk(sizeLeft);
		}
	} else {
		if (!this->bShowBasicStatisticsOnly) {
			this->uniques = new UniquesPart[this->dictionarySize + 1];
			memset(this->uniques, 0, (this->dictionarySize + 1) * sizeof(UniquesPart));
		}
		if (!this->bQuiet)
			this->statusOutput(INFO, "Reading %" PF_LLU " uniques\n", this->dictionarySize);

		if (this->bShowBasicStatisticsOnly) {
			//Just skip through this data.
			skipBytes(this->dictionarySize * (BLOCKSIZE + indexSize));
		} else {
			const ULONG OUTPUT_MOD = 1000000;
			this->uniques[0].m_Char.n = 0;
			this->uniques[0].m_PrevChar.n = 0;
			unsigned int c;
			for (c = 1; c <= this->dictionarySize; c++)
			{
				readBytes(this->uniques[c].m_Char.c, BLOCKSIZE);
				readBytes(this->uniques[c].m_PrevChar.c, indexSize);
				if (this->bShowStatus && !(c % OUTPUT_MOD))
				{
					this->statusOutput(INFO, "\r%u", c - 1);
				}
			}
			if (this->bShowStatus && indexSize != 0)
				this->statusOutput(INFO, "\r%u\n", c - 1);
		}
	}

	readVisitorDictionary();
}

void UnconvertFromZDW_Base::readDictionaryChunk(const size_t size)
{
	if (!size)
		return;

	//With multiple memory chunks,
	//stitch any final partial entry in the previous chunk onto the front of this chunk
	//to create an unbroken string.
	const char *textToStitch = NULL;
	size_t bytesToStitch = 0;
	const size_t numChunks = this->dictionary.size();
	if (numChunks) {
		const size_t prevChunk = numChunks - 1;
		const char *endOfBlock = this->dictionary[prevChunk] + this->dictionary_memblock_size[prevChunk] - 1;
		textToStitch = endOfBlock;
		while (*textToStitch)
			--textToStitch;
		bytesToStitch = endOfBlock - textToStitch;

		++textToStitch; //stitch after null terminator, i.e., residual after last complete entry
	}

	char *chunk = new char[size + bytesToStitch];

	if (bytesToStitch) {
		//Move partial entry from end of previous block to new block.
		strcpy(chunk, textToStitch);
		this->dictionary_memblock_size[numChunks - 1] -= bytesToStitch;
	}

	readBytes(chunk + bytesToStitch, size);

	this->dictionary.push_back(chunk);
	this->dictionary_memblock_size.push_back(size + bytesToStitch);
}

void UnconvertFromZDW_Base::readVisitorDictionary()
{
	if (this->version < 8)
	{
		UCHAR vIndexSize;

		//Read byte size of visitor IDs.
		this->numVisitors = 0;
		readBytes(&vIndexSize, 1);
		if (vIndexSize != 0) //0 size indicates no values to read in
		{
			indexBytes sb;
			sb.n = 0;
			readBytes(sb.c, vIndexSize);
			this->numVisitors = sb.n;
		}
		this->visitors = new VisitorPart[this->numVisitors + 1];
		memset(this->visitors, 0, (this->numVisitors + 1) * sizeof(VisitorPart));
		if (!this->bQuiet)
			this->statusOutput(INFO, "Reading %" PF_LLU " visitor indices\n", this->numVisitors);

		//Read visitor IDs
		if (this->bShowBasicStatisticsOnly) {
			//Just skip through this data.
			skipBytes(this->numVisitors * (8 + vIndexSize));
		} else {
			const ULONG OUTPUT_MOD = 1000000;
			this->visitors[0].m_VID = 0;
			this->visitors[0].m_PrevID.n = 0;
			unsigned int c;
			for (c = 1; c <= this->numVisitors; c++)
			{
				readBytes(&(this->visitors[c].m_VID), 8);
				readBytes(this->visitors[c].m_PrevID.c, vIndexSize);
				if (this->bShowStatus && !(c % OUTPUT_MOD))
				{
					this->statusOutput(INFO, "\r%u", c - 1);
				}
			}
			if (this->bShowStatus && vIndexSize != 0)
				this->statusOutput(INFO, "\r%u\n", c - 1);
		}
	}
}

void UnconvertFromZDW_Base::readColumnFieldStats()
{
	this->columnSize = new UCHAR[this->numColumns];
	readBytes(this->columnSize, this->numColumnsInExportFile);
	this->columnBase = new ULONGLONG[this->numColumns];
	ULONG numColumnsUsedFromExportFile = 0;
	for (unsigned int c = 0; c < this->numColumnsInExportFile; ++c)
	{
		if (this->columnSize[c])
		{
			readBytes(this->columnBase + c, 8);
			++numColumnsUsedFromExportFile;
		} else {
			this->columnBase[c] = 0;
		}
	}
	assert(numColumnsUsedFromExportFile <= this->numColumnsInExportFile);
	this->numSetColumns = static_cast<long>(ceil(numColumnsUsedFromExportFile / 8.0));
	this->setColumns = new unsigned char[this->numSetColumns];
	this->columnVal = new storageBytes[this->numColumns];
	memset(this->columnVal, 0, this->numColumns * sizeof(storageBytes));

	if (UseVirtualExportBaseNameColumn()) {
		// This causes the VIRTUAL_EXPORT_FILE_BASENAME column to fall through to the default value
		// code path. That is where we actually update the column value. See outputDefault(...)
		this->columnSize[this->indexForVirtualBaseNameColumn] = 0;
		this->columnBase[this->indexForVirtualBaseNameColumn] = 0;
	}
	if (UseVirtualExportRowColumn()) {
		// This causes the VIRTUAL_EXPORT_ROW column to fall through to the default value
		// code path. That is where we actually update the column value. See outputDefault(...)
		this->columnSize[this->indexForVirtualRowColumn] = 0;
		this->columnBase[this->indexForVirtualRowColumn] = 0;
	}
}

string UnconvertFromZDW_Base::getBlockHeaderString() const
{
	string header = "***ZDW BLOCK HEADER*** NON-EMPTY COLUMNS: ";

	bool bFirst = true;
	for (size_t c = 0; c < this->numColumns; ++c)
	{
		if (this->outputColumns[c] != IGNORE) {
			if (this->columnSize[c]) {
				if (bFirst) {
					bFirst = false;
				} else {
					header += ",";
				}

				header += this->columnNames[c];
			}
		}
	}
	header += newline;

	return header;
}

//***************************************************************
//
// Read header data for ZDW file.
//
ERR_CODE UnconvertFromZDW_Base::readHeader()
{
	delete[] this->columnType;
	this->columnType = NULL;
	delete[] this->columnCharSize;
	this->columnCharSize = NULL;

	if (!isReadOpen())
		return FILE_OPEN_ERR;
	if (this->eState != ZDW_BEGIN)
		return HEADER_ALREADY_READ_ERR;

	//1. Parse version #.
	readBytes(&this->version, 2);
	if (this->version > UNCONVERT_ZDW_VERSION)
		return UNSUPPORTED_ZDW_VERSION_ERR;

	if (this->bShowBasicStatisticsOnly)
		this->statusOutput(INFO, "File version %d\n", static_cast<int>(this->version));

	this->metadata.clear();
	if (this->version >= 11)
	{
		//2. Metadata block
		ULONG metadata_size;
		readBytes(&metadata_size, 4);

		if (this->bShowBasicStatisticsOnly)
			this->statusOutput(INFO, "Metadata block size = %u\n", metadata_size);

		char *metadata_block = static_cast<char*>(malloc(metadata_size));
		readBytes(metadata_block, metadata_size);
		const char *key = metadata_block, *value;
		while (key - metadata_block < static_cast<long>(metadata_size)) {
			value = key + strlen(key) + 1; //skip past null terminator
			this->metadata[string(key)] = string(value);

			//advance to next key-value pair
			key = value + strlen(value) + 1; //skip past null terminator
		}
		free(metadata_block);
	} else if (this->version <= 2) {
		//2a. Parse file attributes (before version 3).
		if (this->version == 1)
			this->decimalFactor = DECIMAL_FACTOR_VERSION_1;

		readBytes(&this->numLines, 4);
		readBytes(&this->exportFileLineLength, 2);
		if (this->exportFileLineLength > DEFAULT_LINE_LENGTH)
		{
			delete[] this->row;
			this->row = new char[this->exportFileLineLength];
		}
	}

	//3. Parse column names.
	this->columnNames.clear();
	readBytes(row, 1);
	while (row[0])
	{
		size_t p = 0;
		do {
			readBytes(&(row[++p]), 1);
		} while (row[p]);
		this->columnNames.push_back(row);
		readBytes(row, 1); //pass null terminator
	}

	this->numColumnsInExportFile = this->columnNames.size();

	// 3b Detour To Start Setup For Virtual Columns (i.e. VIRTUAL_EXPORT_FILE_BASENAME, VIRTUAL_EXPORT_ROW_COLUMN_NAME)
	if (UseVirtualExportBaseNameColumn()) {
		this->indexForVirtualBaseNameColumn = this->columnNames.size();
		this->columnNames.push_back(VIRTUAL_EXPORT_BASENAME_COLUMN_NAME);
		this->virtualLineLength += inFileBaseName.size() + 1;
	}
	if (UseVirtualExportRowColumn()) {
		this->indexForVirtualRowColumn = this->columnNames.size();
		this->columnNames.push_back(VIRTUAL_EXPORT_ROW_COLUMN_NAME);
		this->virtualLineLength += llutoa(SIZE_MAX) + 1;
	}
	this->numColumns = this->columnNames.size();

	// 3c Back to Parsing Columns
	//Flag which columns to output, by index.
	delete[] this->outputColumns;
	this->outputColumns = new int[this->numColumns];
	memset(this->outputColumns,
		(this->namesOfColumnsToOutput.empty() ? 0 : IGNORE), //if no column names are set, output all columns
		this->numColumns * sizeof(int));
	map<int unsigned, int unsigned> encounteredValues; //output position --> column index

	//Case-insensitive matching
	map<string, int unsigned, InsensitiveCompare> columnsCopy;
	for (map<string, int unsigned>::const_iterator it = this->namesOfColumnsToOutput.begin();
			it != this->namesOfColumnsToOutput.end(); ++it)
		columnsCopy[it->first] = it->second;

	//Scan the columns in the file.
	int unsigned outIndex = 0;
	for (int unsigned index = 0; index < this->numColumns; ++index)
	{
		//Do we have an explicit inclusion/exclusion for this column?
		map<string, int unsigned>::iterator findIt = columnsCopy.find(this->columnNames[index]);

		if (this->bExcludeSpecifiedColumns) {
			//Include only non-excluded columns in order of appearance.
			if (findIt == columnsCopy.end()) {
				this->outputColumns[index] = outIndex; //output the index'th column to this position in the output row
				++outIndex; //next non-exluded column will be output at the next position
			}
		} else {
			//If this column is one of the specified output columns, then mark this column index for output.
			if (findIt != columnsCopy.end()) {
				outIndex = int(findIt->second);
				this->outputColumns[index] = outIndex; //output the index'th column to this position in the output row
				encounteredValues[outIndex] = index;   //track positions we will output to, in case we need to compact the ordering
				columnsCopy.erase(findIt);
			}
		}
	}

	//Some column names were specified for inclusion, but they do not exist in this file.
	if (!columnsCopy.empty() && !this->bExcludeSpecifiedColumns) {
		//Flag as an error?
		if (this->bFailOnInvalidColumns)
			return BAD_REQUESTED_COLUMN; //column doesn't exist in the file -- don't attempt to process further.

		//If outputting empty values for requested columns that don't exist,
		//  then we will fill in the missing indexes with blank values.
		if (this->bOutputEmptyMissingColumns) {
			//Identify which column names aren't in the file.
			for (map<string, int unsigned>::const_iterator iter = columnsCopy.begin();
				iter != columnsCopy.end(); ++iter)
			{
				this->blankColumnNames[iter->second] = iter->first;
			}
		} else {
			//Were any requested column names encountered in this file?
			if (encounteredValues.empty())
				return NO_COLUMNS_TO_OUTPUT; //no requested columns exist in the file -- don't attempt to process further.

			//Otherwise, we expect to have a gap in our output column indexing.
			//Compact the column output ordering.
			//EX:
			//    Given a sequence of existing output column positioning of [2,1,3,5],
			//    we compact the set of values, resulting in the sequence [1,0,2,3], which contains no gaps.
			int unsigned nextIndex = 0;
			for (map<int unsigned, int unsigned>::const_iterator valIter = encounteredValues.begin();
					valIter != encounteredValues.end(); ++valIter, ++nextIndex)
			{
				const int unsigned out_index = valIter->first;
				if (out_index != nextIndex) {
					const int file_index = valIter->second;
					//We've identified a gap in output index sequencing -- compact.
					assert(this->outputColumns[file_index] > int(nextIndex)); //index should need to be decreased when compacting
					this->outputColumns[file_index] = nextIndex;
				}
			}
		}
	}

	//4. Parse column attributes.
	this->columnType = new UCHAR[this->numColumns];
	readBytes(this->columnType, this->numColumnsInExportFile);

	//4b. Parse column char sizes (version 7+).
	if (this->version >= 7) {
		this->columnCharSize = new USHORT[this->numColumns];
		readBytes(this->columnCharSize, this->numColumnsInExportFile * 2);
	}

	// 5. Finish Setup For Virtual Columns (i.e. VIRTUAL_EXPORT_FILE_BASENAME)

	if (UseVirtualExportBaseNameColumn()) {
		this->columnType[this->indexForVirtualBaseNameColumn] = VIRTUAL_EXPORT_FILE_BASENAME;
		if (this->columnCharSize) {
			this->columnCharSize[this->indexForVirtualBaseNameColumn] = inFileBaseName.size() + 1;
		}
	}
	if (UseVirtualExportRowColumn()) {
		this->columnType[this->indexForVirtualRowColumn] = VIRTUAL_EXPORT_ROW;
		if (this->columnCharSize) {
			this->columnCharSize[this->indexForVirtualRowColumn] = 0;
		}
	}

	setState(ZDW_PARSE_BLOCK_HEADER);
	return OK;
}

//***************************************************************
//Output the default value for this var type to the indicated file.
template <typename T>
void UnconvertFromZDW<T>::outputDefault(T& buffer, const UCHAR type)
{
	switch (type)
	{
		case CHAR:
		case VARCHAR:
		case TEXT:
		case TINYTEXT:
		case MEDIUMTEXT:
		case LONGTEXT:
		case DATETIME:
		case CHAR_2:
			buffer.writeEmpty();
			break;
		case VISID_HIGH:
			buffer.write("0", 1);
			break;
		case VISID_LOW: //this type is handled by the calling function (currently, readNextRow)
			assert(!"VISID_LOW shouldn't be considered here");
			break;
		case TINY: case TINY_SIGNED:
		case SHORT: case SHORT_SIGNED:
		case LONG: case LONG_SIGNED:
		case LONGLONG: case LONGLONG_SIGNED:
			buffer.write("0", 1);
			break;
		case DECIMAL:
			buffer.write("0.000000000000", 14);
			break;
		case VIRTUAL_EXPORT_FILE_BASENAME:
			buffer.write(inFileBaseName.c_str(), inFileBaseName.size());
			break;
		case VIRTUAL_EXPORT_ROW:
		{
			const size_t currentRowStrSize = this->llutoa(GetCurrentRowNumber());
			buffer.write(temp_buf, currentRowStrSize);
			break;
		}
		default:
			assert(!"Unsupported type");
			break;
	}
}

//****************************************************
template <typename T>
ERR_CODE UnconvertFromZDW<T>::readNextRow(T& buffer)
{
	long u = 0;
	char *pos;
	ULONG index;
	ULONGLONG visid_low = 0;
	int tempLength;
	char temp[64];
	bool bColumnWritten = false;

	//1. Read 'sameness' bit flags.
	readBytes(this->setColumns, this->numSetColumns); //bit flags -- are field values the same as in the previous row?

	//2. Output column values.
	for (size_t c = 0; c < this->numColumns; ++c)
	{
		if (this->columnType[c] == VISID_LOW) {
			//Output the visid_low value, if selected for output.
			if (this->outputColumns[c] != IGNORE) {
				if (bColumnWritten)
					buffer.writeSeparator(tab, 1);
				tempLength = llutoa(visid_low);
				buffer.write(this->temp_buf + TEMP_BUF_LAST_POS - tempLength, tempLength);
			}
			continue; //handled along with the adjacent VISID_HIGH column
		}

		if (this->outputColumns[c] == IGNORE) //if we don't need to output this column index, skip it
		{
			//Parse only to maintain position in source file -- skip the rest of processing.
			if (this->columnSize[c])
			{
				storageBytes& val = this->columnVal[c];
				if (this->setColumns[u / 8] & (1u << (u % 8))) //is the bit for this column set?
				{
					//This column's value is different from that of the previous row,
					//so we need to read the new value to stay current in the data stream.
					val.n = 0;
					readBytes(val.c, this->columnSize[c]);
				}
				++u;

				if (this->columnType[c] == VISID_HIGH) {
					//Store the value for visid_low, to output when we get to its column index (if it's not excluded).
					index = val.n + this->columnBase[c];
					if (index > this->numVisitors)
						return CORRUPTED_DATA_ERROR;

					visid_low = this->visitors[this->visitors[index].m_PrevID.n].m_VID;
				}
			}
			continue;
		}

		if (bColumnWritten) //tab-delineated columns
			buffer.writeSeparator(tab, 1);

		IncrementCurrentRowNumber();

		if (!this->columnSize[c])
		{
			outputDefault(buffer, this->columnType[c]);
			//if (this->columnType[c] == VISID_HIGH) visid_low = 0;
			//in order to write out a default value for visid_low, this logic should technically happen here, and in the "if (this->outputColumns[c] == IGNORE)" block above.
			//However, since visid_low already defaults to 0 above, we don't actually need to execute this check and assignment and slow things down.
		} else {
			//3. Read new value of this column when it is not the same as that of the previous row.
			storageBytes& val = this->columnVal[c];
			if (this->setColumns[u / 8] & (1u << (u % 8))) //is the bit for this column set?
			{
				//This column's value is different from that of the previous row,
				//so read the new value.
				val.n = 0;
				readBytes(val.c, this->columnSize[c]);
			}
			++u;

			//4. Output this column's value, based on type.
			switch (this->columnType[c])
			{
				case VIRTUAL_EXPORT_FILE_BASENAME: assert(!"VIRTUAL_EXPORT_FILE_BASENAME should only get default value"); break;
				case VIRTUAL_EXPORT_ROW: assert(!"VIRTUAL_EXPORT_ROW should only get default value"); break;
				case VISID_LOW: assert(!"VISID_LOW should be skipped"); break;
				case VARCHAR:
				case TEXT:
				case TINYTEXT:
				case MEDIUMTEXT:
				case LONGTEXT:
				case DATETIME:
				case CHAR_2:
					if (val.n)
					{
						index = val.n + this->columnBase[c];
						if (index > this->dictionarySize)
							return CORRUPTED_DATA_ERROR;
						pos = GetWord(index, row);
						buffer.write(pos, strlen(pos));
					} else {
						//There's an empty field value.
						outputDefault(buffer, this->columnType[c]);
					}
					break;
				case VISID_HIGH:
					index = val.n + this->columnBase[c];
					if (index > this->numVisitors)
						return CORRUPTED_DATA_ERROR;

					tempLength = llutoa(this->visitors[index].m_VID);
					buffer.write(this->temp_buf + TEMP_BUF_LAST_POS - tempLength, tempLength);
					//Store the value for visid_low, to output when we get to its column index (if it's not excluded).
					visid_low = this->visitors[this->visitors[index].m_PrevID.n].m_VID;
					break;
				case CHAR:
					if (this->columnVal[c].n) {
						if (this->version >= 5) {
							//Deserialize character text (possibly an escaped character sequence).
							const ULONGLONG chartuple = val.n + this->columnBase[c];
							temp[0] = static_cast<char>(chartuple);
							if (temp[0] != '\\') {
								if (!temp[0]) //there's an empty field for this column-row
									outputDefault(buffer, this->columnType[c]);
								else
									buffer.write(temp, 1);
							} else {
								//Output escaped character (e.g. "\\\t")
								temp[1] = static_cast<char>(chartuple / 256);
								buffer.write(temp, 2);
							}
						} else {
							//Before version 5, the converter included no more than one byte per char field.
							temp[0] = static_cast<char>(val.n);
							buffer.write(temp, 1);
						}
					} else {
						outputDefault(buffer, CHAR);
					}
					break;
				case TINY:
				case SHORT:
				case LONG:
				case LONGLONG:
					tempLength = llutoa(val.n ? val.n + this->columnBase[c] : 0);
					buffer.write(this->temp_buf + TEMP_BUF_LAST_POS - tempLength, tempLength);
					break;
				case TINY_SIGNED:
				case SHORT_SIGNED:
				case LONG_SIGNED:
				case LONGLONG_SIGNED:
					tempLength = lltoa(val.n ? val.n + this->columnBase[c] : 0);
					buffer.write(this->temp_buf + TEMP_BUF_LAST_POS - tempLength, tempLength);
					break;
				case DECIMAL:
					if (val.n)
					{
						if (this->version >= 4)
						{
							index = val.n + this->columnBase[c];
							if (index > this->dictionarySize)
								return CORRUPTED_DATA_ERROR;
							pos = GetWord(index, row);
							buffer.write(pos, strlen(pos));
						} else { //version 1-3
							tempLength = sprintf(temp, "%0.12lf", (val.n + this->columnBase[c]) / this->decimalFactor);
							buffer.write(temp, tempLength);
						}
					} else {
						outputDefault(buffer, DECIMAL);
					}
					break;
			}
		}
		bColumnWritten = true;
	}

	//Done with line.
	buffer.writeEndline(newline, 1);

	++this->rowsRead;

	return OK;
}

//******************************************************
//
// Parse a "block" of a ZDW file.
//    It also outputs progress and can test a ZDW file for apparent correctness.
//
template <typename T>
ERR_CODE UnconvertFromZDW<T>::parseNextBlock(T& buffer)
{
	ERR_CODE eRet = parseBlockHeader();
	if (eRet != OK)
		return eRet;

	printBlockHeader(buffer);

	if (!this->bQuiet)
		this->statusOutput(INFO, "Reading %u rows\n", this->numLines);

	//Show compression statistics when both test and statistics modes are set.
	ULONGLONG equalityBitsSet = 0;
	vector<ULONG> equalityBitsInColumn(this->numSetColumns * 8, 0);

	//If testing, or showing stats, don't actually uncompress any data.
	if (this->bTestOnly ||
		//when showing stats, note we only need to scan through this block if there is another one following
		(this->bShowBasicStatisticsOnly && !isLastBlock()))
	{
		ULONG index;

		//Read in the data and ensure lookup indices are valid, but output nothing.
		//This code should mirror the read format of the non-test code below.
		while (this->rowsRead < this->numLines && !isFinished())
		{
			//Process a row.
			readBytes(this->setColumns, this->numSetColumns); //bit flags -- are fields same as last row?

			long u = 0;
			for (size_t c = 0; c < this->numColumnsInExportFile; ++c)
			{
				if (this->columnType[c] == VISID_LOW)
					continue; //handled along with the adjacent VISID_HIGH column

				if (!this->columnSize[c])
					continue;

				storageBytes& val = this->columnVal[c];
				if (this->setColumns[u / 8] & (1u << (u % 8))) //is the bit for this column set?
				{
					//This column's value is different from that of the previous row,
					//so read the new value.
					val.n = 0;
					readBytes(val.c, this->columnSize[c]);
					if (this->bShowBasicStatisticsOnly) {
						++equalityBitsSet;
						++equalityBitsInColumn[u];
					}
				}
				++u;

				//Validate the field code.
				if (this->bTestOnly) {
					switch (this->columnType[c])
					{
						case VIRTUAL_EXPORT_FILE_BASENAME: assert(!"VIRTUAL_EXPORT_FILE_BASENAME should only get default value"); break;
						case VISID_LOW: assert(!"VISID_LOW should be skipped"); break;
						case VARCHAR:
						case TEXT:
						case TINYTEXT:
						case MEDIUMTEXT:
						case LONGTEXT:
						case DATETIME:
						case CHAR_2:
							if (val.n)
							{
								index = val.n + this->columnBase[c];
								if (index > this->dictionarySize)
									return CORRUPTED_DATA_ERROR;
							}
							break;
						case VISID_HIGH:
							index = val.n + this->columnBase[c];
							if (index > this->numVisitors)
								return CORRUPTED_DATA_ERROR;
							break;
						case CHAR:
						case TINY: case TINY_SIGNED:
						case SHORT: case SHORT_SIGNED:
						case LONG: case LONG_SIGNED:
						case LONGLONG: case LONGLONG_SIGNED:
							break; //nothing to test
						case DECIMAL:
							if (val.n)
							{
								if (this->version >= 4)
								{
									index = val.n + this->columnBase[c];
									if (index > this->dictionarySize)
										return CORRUPTED_DATA_ERROR;
								}
							}
							break;
					}
				}
			}

			//Done with line.
			++this->rowsRead;
		}
	} else if (!this->bShowBasicStatisticsOnly) {
		//Normal parsing and output of the data.

		//Each iteration processes one row.
		while (this->rowsRead < this->numLines && !isFinished())
		{
			//Process a row.
			eRet = readNextRow(buffer);
			if (eRet != OK)
				return eRet;

			//Progress.
			if (this->bShowStatus && !(this->rowsRead % 10000))
			{
				this->statusOutput(INFO, "\r%u", this->rowsRead);
			}
		}

		//Final progress for this block.
		if (this->bShowStatus)
			this->statusOutput(INFO, "\r%u\n", this->rowsRead);
	}

	//Finished unconverting this block.
	if (this->rowsRead != this->numLines &&
		//when looking at statistics, we are only parsing rows when we are not in the final block
		(!this->bShowBasicStatisticsOnly || !isLastBlock()))
	{
		printError(this->exeName, getInputFilename(this->inFileName));
		this->statusOutput(INFO, "Rows unpacked (%u) does not match expected (%u)\n\n",
			this->rowsRead, this->numLines);
		return ROW_COUNT_ERR;
	}

	//Optional compression characteristic display
	if (equalityBitsSet) {
		size_t nonEmptyColumns = 0;
		for (size_t c = 0; c < this->numColumnsInExportFile; ++c) {
			if (this->columnSize[c])
				++nonEmptyColumns;
		}

		this->statusOutput(INFO, "Equality delta bits set: %" PF_LLU " (%0.1f%%) (rows=%u, columns=%u, bit vector width=%ld bytes, non-empty columns=%zu (%0.1f%%)\n",
			equalityBitsSet, equalityBitsSet*100 / float(this->numLines * this->numSetColumns * 8),
			this->numLines, this->numColumnsInExportFile, this->numSetColumns,
			nonEmptyColumns, nonEmptyColumns*100/float(this->numColumnsInExportFile));

		for (size_t c = 0; c < nonEmptyColumns; ++c) {
			this->statusOutput(INFO, "%u ", equalityBitsInColumn[c]);
		}
		this->statusOutput(INFO, "\n");
	}

	if (isLastBlock() && !this->bQuiet && !this->bShowBasicStatisticsOnly)
	{
		this->statusOutput(INFO, "%s %s\n\n",
				getInputFilename(this->inFileName).c_str(), this->bTestOnly ? "tested good" : "uncompressed");
	}

	return OK;
}

//*********************************************************************************
template <typename T>
bool UnconvertFromZDW<T>::printBlockHeader(T& buffer)
{
	if (!this->bOutputNonEmptyColumnHeader)
		return false;

	const string header = this->getBlockHeaderString();

	buffer.writeRawLine(header.c_str(), header.size());

	return true;
}

//*********************************************************************************
//
// Performs the entire decompression of a ZDW file
//    (and .desc and .metadata files, if requested) to an output file/stream.
//    Also provides a progress indicator and test-only functionality.
//
template<typename BufferedOutput_T>
ERR_CODE UnconvertFromZDWToFile<BufferedOutput_T>::unconvert(
	const char* binaryName, //name of executable
	const char* outputBasename, //name of output file (NULL = same as input file's basename)
	const char* ext, //extension to give to output file names (NULL = none)
	const char* specifiedDir, //use if non NULL and non-empty
	bool bStdout)             //if true, direct unconverted text to stdout and don't output
	                          //.desc or .metadata files
{
	ERR_CODE eRet = OK;
	ERR_CODE eDescErr;
	ERR_CODE eMetadataErr;
	char *sourceDir = NULL;
	const char *filestub = NULL;

	if (binaryName != NULL && strlen(binaryName) > 0) {
		this->exeName = binaryName;
	}

	if (!this->statusOutput) {
		//When outputting status messages, where do they get outputted?
		this->statusOutput = bStdout ? stdErrStatusOutputCallback : defaultStatusOutputCallback;
	}

	if (!this->isReadOpen()) {
		this->statusOutput(ERROR, "%s: Could not open %s for reading\n", this->exeName.c_str(), getInputFilename(this->inFileName).c_str());
		return FILE_OPEN_ERR;
	}

	if (!this->inFileName.empty()) {
		//Reading from a file.
		InitDirAndBasenameFromFileName(this->inFileName, sourceDir, filestub);
	} else {
		//When reading from stdin...

		//...and no output filename has been provided, force stream output to stdout.
		if (!outputBasename)
			bStdout = true;
		//...and a filename has been provided, but no output directory, then output to current dir
		if (!specifiedDir || (strlen(specifiedDir) == 0))
			specifiedDir = "."; //set whether sending to stdout or not
		//We're reading from stdin.
		filestub = "stdin";
	}

	const string outputDir = (specifiedDir && (strlen(specifiedDir) > 0)) ? specifiedDir : sourceDir;

	//If no output filename is specified, use the input filename as the default.
	if (!outputBasename)
		outputBasename = filestub;

	if (this->bShowStatus) {
		const char *status;
		if (this->bShowBasicStatisticsOnly) {
			status = "Showing statistics";
		} else if (this->bTestOnly) {
			status = "Testing";
		} else if (this->bOutputDescFileOnly) {
			status = "Outputting .desc file only";
		} else if (this->metadataOptions.bOutputOnlyMetadata) {
			status = "Outputting .metadata file only";
		} else {
			status = "Processing";
		}
		this->statusOutput(INFO, "\n%s %s\n", filestub, status);
	}

	//1. Read header info.
	eRet = this->readHeader();
	if (eRet != OK)
	{
		if (eRet == UNSUPPORTED_ZDW_VERSION_ERR)
			this->statusOutput(ERROR, "%s: %s is newer (version %d) than supported version (%d)\n%s\n", this->exeName.c_str(), filestub, this->version, UnconvertFromZDW_Base::UNCONVERT_ZDW_VERSION, this->version > 10000 ? "Maybe you are trying to read a tar or gzip file?\n" : "");
		goto Done;
	}

	//2. Begin extracting to SQL export file/stdout.
	if (!this->bTestOnly && !this->bShowBasicStatisticsOnly && !this->bOutputDescFileOnly && !this->metadataOptions.bOutputOnlyMetadata) //...except in these cases
	{
		string outFileName = outputDir + "/" + outputBasename;
		if (ext)
			outFileName += ext;

		if (this->bShowStatus)
			this->statusOutput(INFO, "Writing %s\n", outFileName.c_str());
		//Open output stream.
		if (bStdout) {
			this->out = stdout;
		} else {
			this->out = fopen(outFileName.c_str(), "w");
		}
		if (!this->out)
		{
			this->statusOutput(ERROR, "%s: Could not open %s for writing\n", this->exeName.c_str(), outFileName.c_str());
			eRet = FILE_CREATION_ERR;
			goto Done;
		}
	}

	if (!this->bTestOnly && !this->bShowBasicStatisticsOnly) {
		if ((!bStdout || this->bOutputDescFileOnly) && !this->metadataOptions.bOutputOnlyMetadata)
		{
			//Output a .desc.sql file to disk/stdout.
			//This is not done when testing the integrity of a .zdw file,
			//streaming the text of the main file to stdout,
			//or outputting the metadata segment.
			eDescErr = bStdout ? this->outputDescToStdOut(this->columnNames) : this->outputDescToFile(this->columnNames, outputDir, outputBasename, ext);
			if (eDescErr != OK)
			{
				this->statusOutput(ERROR, "%s: Could not extract the %s.desc%s file\n", this->exeName.c_str(), outputBasename, ext ? ext : "");
				eRet = eDescErr;
				goto Done;
			}
			if (this->bOutputDescFileOnly)
				goto Done; //don't parse the rest of the file
		}

		if (!bStdout || this->metadataOptions.bOutputOnlyMetadata)
		{
			//Output a .metadata file to disk/stdout,
			//excepting in the above cases mentioned for .desc files.
			if (!this->metadata.empty() || !this->metadataOptions.keys.empty() || this->metadataOptions.bOutputOnlyMetadata) {
				eMetadataErr = bStdout ? this->outputMetadataToStdOut() : this->outputMetadataToFile(outputDir, outputBasename);
				if (eMetadataErr != OK)
				{
					this->statusOutput(ERROR, "%s: Could not extract the %s.metadata file\n", this->exeName.c_str(), outputBasename);
					eRet = eMetadataErr;
					goto Done;
				}
			}
			if (this->metadataOptions.bOutputOnlyMetadata)
				goto Done;
		}
	}

	{
		BufferedOutput_T buffer(this->out);
		//if a output ordering is specified, prepare it in the output buffer
		if (!this->namesOfColumnsToOutput.empty()) {
			const size_t num_output_columns = this->numColumns + this->blankColumnNames.size();
			vector<int> all_output_columns(num_output_columns);
			memcpy(&all_output_columns[0], this->outputColumns, num_output_columns * sizeof(int));
			//If there are blank columns, define them at the end of the input buffer, each outputting to its specified position in the column list.
			size_t index = this->numColumns;
			for (map<int, string>::const_iterator iter = this->blankColumnNames.begin(); iter != this->blankColumnNames.end(); ++iter)
			{
				all_output_columns[index++] = iter->first;
			}
			const bool bRes = buffer.setOutputColumnOrder(&all_output_columns[0], num_output_columns);

			if (!bRes) {
				eRet = BAD_REQUESTED_COLUMN; //column ordering is bad -- don't attempt to process further.
				//This is probably due to a bug in the code populating this->outputColumns
				assert(!"Bug in populating this->outputColumns?");
				goto Done;
			}
		}

		//3. Parse a block of data.
		do {
			eRet = this->parseNextBlock(buffer);
			this->cleanupBlock();
			if (eRet != OK)
				goto Done;
			assert(this->isLastBlock() || this->version >= 3); //version 3+ supports multiple blocks
		} while (!this->isLastBlock());
	}

	//Ensure we're at EOF at this point.
	if (this->bShowBasicStatisticsOnly) {
		assert(this->isLastBlock());
	} else {
		UCHAR dummy;
		this->readBytes(&dummy, 1, false); //a dummy read to set eof if we're at the end
		if (!this->isFinished())
		{
			this->statusOutput(INFO, "Did not reach EOF\n");
			eRet = ZDW_LONGER_THAN_EXPECTED_ERR;
		}
	}

Done:
	//Clean-up.
	if (sourceDir)
		free(sourceDir);
	if (this->out && !bStdout)
		fclose(this->out);

	return eRet;
}

bool UnconvertFromZDW_Base::UseVirtualExportBaseNameColumn() const
{
	return indexForVirtualBaseNameColumn != IGNORE;
}

void UnconvertFromZDW_Base::EnableVirtualExportBaseNameColumn()
{
	indexForVirtualBaseNameColumn = USE_VIRTUAL_COLUMN;
}

bool UnconvertFromZDW_Base::UseVirtualExportRowColumn() const
{
	return indexForVirtualRowColumn != IGNORE;
}

void UnconvertFromZDW_Base::EnableVirtualExportRowColumn()
{
	indexForVirtualRowColumn = USE_VIRTUAL_COLUMN;
}

//***************************************************************
//Explicit template class instantiations.
template class UnconvertFromZDWToFile<BufferedOutput>;
template class UnconvertFromZDWToFile<BufferedOrderedOutput>;

//***************************************************************
//
// Used by API to get all the rows out of a ZDW file.
// The block-based structure of the ZDW file is hidden from the caller.
//
ERR_CODE UnconvertFromZDWToMemory::getRow(const char** outColumns)
{
	size_t num;
	return getRow(NULL, NULL, outColumns, num);
}

ERR_CODE UnconvertFromZDWToMemory::getRow(char** buffer, size_t *size, const char** outColumns, size_t &numColumns)
{
	for (;;) {
		switch (this->eState)
		{
			case ZDW_BEGIN:
			{
				//Read ZDW file header.
				ERR_CODE eRet = readHeader();
				if (eRet != OK)
					return eRet;
				assert(this->eState == ZDW_PARSE_BLOCK_HEADER); //set by successful readHeader() call
			}
			break;
			case ZDW_PARSE_BLOCK_HEADER:
			{
				ERR_CODE eRet = handleZDWParseBlockHeader();
				if (eRet != OK)
					return eRet;
			}
			break;
			case ZDW_OUTPUT_BLOCK_HEADER:
			{
				assert(!this->rowsRead);

				if (!bUseInternalBuffer) {
					this->pBufferedOutput->setOutputBuffer(buffer, size);
				}

				const bool bOutputRow = printBlockHeader(*this->pBufferedOutput);
				setState(ZDW_GET_NEXT_ROW);
				if (bOutputRow)
					return OK;
			}
			break;
			case ZDW_GET_NEXT_ROW:
				//Unpacks one row in the current block.
				if (this->rowsRead < this->numLines)
				{
					if (isFinished())
						return ROW_COUNT_ERR; //premature exit (truncated file?)

					//Process and return a row.
					if (!bUseInternalBuffer)
					{
						this->pBufferedOutput->setOutputBuffer(buffer, size);
					}

					this->pBufferedOutput->setOutputColumnPtrs(outColumns);
					ERR_CODE eRet = readNextRow(*this->pBufferedOutput);
					ERR_CODE eRetForNumColumns = this->getNumOutputColumns(numColumns);
					if (eRetForNumColumns != OK)
						numColumns = 0;
					return eRet;
				} else {
					//No more rows to read in this block.
					this->cleanupBlock();

					//Dealloc output buffer.  A new one will be alloced for the next block.
					this->pBufferedOutput.reset();

					setState(isLastBlock() ? ZDW_FINISHING : ZDW_PARSE_BLOCK_HEADER);
				}
			break;
			case ZDW_FINISHING:
				assert(!this->pBufferedOutput.get()); //should no longer exist

				//Ensure we're at EOF at this point.
				UCHAR dummy;
				readBytes(&dummy, 1, false); //a dummy read to set eof if we're at the end

				setState(ZDW_END);
				return isFinished() ? AT_END_OF_FILE : ZDW_LONGER_THAN_EXPECTED_ERR;
			case ZDW_END:
				return AT_END_OF_FILE;
		}
	}
}

ERR_CODE UnconvertFromZDWToMemory::getNumOutputColumns(size_t& num)
{
	for (;;) {
		switch (this->eState)
		{
		case ZDW_BEGIN:
			{
				//Read ZDW file header.
				ERR_CODE eRet = readHeader();
				if (eRet != OK)
					return eRet;

				assert(this->eState == ZDW_PARSE_BLOCK_HEADER); //set by successful readHeader() call
			}
			break;
		case ZDW_PARSE_BLOCK_HEADER:
			{
				ERR_CODE eRet = handleZDWParseBlockHeader();
				if (eRet != OK)
					return eRet;
			}
			break;
		default:
			if (!this->pBufferedOutput)
				return PROCESSING_ERROR;
			num = this->pBufferedOutput->getNumOutputColumns();
			return OK;
		case ZDW_FINISHING:
			return UNSUPPORTED_OPERATION;
		}
	}
	return PROCESSING_ERROR; //shouldn't get here
}

size_t UnconvertFromZDWToMemory::getCurrentRowLength()
{
	assert(this->pBufferedOutput.get());
	return this->pBufferedOutput->getCurrentRowLength();
}

ERR_CODE UnconvertFromZDWToMemory::handleZDWParseBlockHeader()
{
	//Begin parsing this block.  Read the header first.
	ERR_CODE eRet = parseBlockHeader();
	if (eRet != OK)
		return eRet;

	assert(!this->pBufferedOutput.get());
	size_t headerLineLength = 0;
	if (this->bOutputNonEmptyColumnHeader) {
		const string header = getBlockHeaderString();
		headerLineLength = header.size() + 1;
	}
	this->pBufferedOutput.reset(new BufferedOutputInMem(std::max(static_cast<size_t>(this->exportFileLineLength + this->virtualLineLength + 1), headerLineLength), bUseInternalBuffer));
	if (this->namesOfColumnsToOutput.empty())
	{
		//So getNumOutputColumns works in this use case
		pBufferedOutput->SetNumOutputColumns(this->numColumns);
	} else {
		num_output_columns = this->numColumns + this->blankColumnNames.size();
		vector<int> all_output_columns(num_output_columns);
		memcpy(&all_output_columns[0], this->outputColumns, num_output_columns * sizeof(int));
		//If there are blank columns, define them at the end of the input buffer, each outputting to its specified position in the column list.
		size_t index = this->numColumns;
		for (map<int, string>::const_iterator iter = this->blankColumnNames.begin(); iter != this->blankColumnNames.end(); ++iter)
		{
			all_output_columns[index++] = iter->first;
		}
		const bool bRes = pBufferedOutput->setOutputColumnOrder(&all_output_columns[0], num_output_columns);
		if (!bRes)
			return BAD_REQUESTED_COLUMN; //column ordering is bad -- don't attempt to process further.
	}

	setState(ZDW_OUTPUT_BLOCK_HEADER);
	return OK;
}

void UnconvertFromZDWToMemory::getColumnNamesVector(vector<string> &columnNamesVector)
{
	const ULONG numColumns = columnNames.size();
	const ULONG numOutputColumns = numColumns + this->blankColumnNames.size();

	OutputOrderIndexer *pOutputOrderIndexer = new OutputOrderIndexer[numOutputColumns];
	int validNumColumns = 0;
	for (size_t c = 0; c < numColumns; c++)
	{
		const int outColumnIndex = this->namesOfColumnsToOutput.empty() ? c : this->outputColumns[c];
		if (outColumnIndex == IGNORE)
			continue;

		assert(outColumnIndex >= 0 && outColumnIndex < int(numOutputColumns)); //valid range

		 //only list columns that are being outputted
		pOutputOrderIndexer[validNumColumns].index = c;
		pOutputOrderIndexer[validNumColumns].outputIndex = outColumnIndex;
		++validNumColumns;
	}

	//When requesting absent columns for padding, give them a generic text type.
	for (map<int, string>::const_iterator iter = this->blankColumnNames.begin(); iter != this->blankColumnNames.end(); ++iter)
	{
		// if index is a negative number, get the column name from blankColumnNames
		pOutputOrderIndexer[validNumColumns].index = -1 * (iter->first) - 1; //ensure negative value to differentiate
		pOutputOrderIndexer[validNumColumns].outputIndex = iter->first;
		validNumColumns++;
	}

	qsort(pOutputOrderIndexer, validNumColumns, sizeof(OutputOrderIndexer), compareByOutputIndex);

	for (int i = 0; i < validNumColumns; i++)
	{
		if (pOutputOrderIndexer[i].index < 0) {
			columnNamesVector.push_back(blankColumnNames[(pOutputOrderIndexer[i].index + 1) * -1]);
		} else {
			columnNamesVector.push_back(columnNames[pOutputOrderIndexer[i].index]);
		}
	}

	delete[] pOutputOrderIndexer;
}

bool UnconvertFromZDWToMemory::hasColumnName(const string& name) const
{
	return std::find(columnNames.begin(), columnNames.end(), name) != columnNames.end();
}

bool UnconvertFromZDWToMemory::OutputDescToFile(const string &outputDir)
{
	char *sourceDir = NULL;
	const char* outputBasename = NULL;
	InitDirAndBasenameFromFileName(this->inFileName, sourceDir, outputBasename);
	ERR_CODE eRet = this->outputDescToFile(this->columnNames, outputDir, outputBasename, ".sql");
	if (sourceDir)
		free(sourceDir);
	return eRet == OK;
}

vector<pair<uint64_t, string> > UnconvertFromZDWToMemory::getFileLineage()
{
	const string LINEAGE_KEY = "lineage";

	vector<pair<uint64_t, string> > out;

	if (this->eState == ZDW_BEGIN) {
		ERR_CODE eRet = readHeader();
		if (eRet != OK) {
			out.push_back(std::make_pair<uint64_t, string>(0, string("bad ZDW header")));
			return out;
		}
	}

	map<string, string>::const_iterator it = this->metadata.find(LINEAGE_KEY);

	if (it == this->metadata.end())
		return out;

	const string &value = it->second;
	if (value.empty())
		return out;

	size_t basename_pos = 0, row_pos;
	do {
		row_pos = value.find(',', basename_pos);
		if (row_pos == string::npos) {
			out.push_back(std::make_pair<uint64_t, string>(0, string("bad lineage data")));
			return out;
		}

		out.push_back(std::make_pair<uint64_t, string>(strtoull(value.c_str() + row_pos + 1, NULL, 10), value.substr(basename_pos, row_pos - basename_pos)));

		basename_pos = value.find('|', row_pos + 1); //start searching beyond comma
		if (basename_pos != string::npos)
			++basename_pos; //skip pipe
	} while (basename_pos != string::npos);

	return out;
}

} // namespace zdw
} // namespace adobe
<|MERGE_RESOLUTION|>--- conflicted
+++ resolved
@@ -221,18 +221,10 @@
 			string cmd;
 			const size_t len = inFileName.size();
 			if (len >= 4 && !strcmp(inFileName.c_str() + len - 3, ".gz")) {
-<<<<<<< HEAD
-				//Internal uncompression of .gz files.
-				input = new BufferedInput(inFileName.c_str(), 16 * 1024, true);
-				return;
-			}
-			if (len >= 5 && !strcmp(inFileName.c_str() + len - 4, ".bz2")) {
-=======
 				cmd = "zcat ";
 				cmd += inFileName;
 				cmd.append(" 2>/dev/null"); //we don't need to see any chatter -- we output all relevant error codes ourselves
 			} else if (len >= 5 && !strcmp(inFileName.c_str() + len - 4, ".bz2")) {
->>>>>>> 52e43abb
 				//Streaming uncompression of .bz2 files.
 				cmd = "bzip2 -d --stdout ";
 				cmd += inFileName;
